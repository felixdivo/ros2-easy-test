# ROS2 easy-test

[![PyPI version](https://img.shields.io/pypi/v/ros2-easy-test.svg)](https://pypi.org/project/ros2-easy-test/)
[![license](https://img.shields.io/pypi/l/ros2-easy-test.svg)](https://github.com/felixdivo/ros2-easy-test/blob/main/LICENSE)
[![CI status](https://github.com/felixdivo/ros2-easy-test/actions/workflows/python-package.yaml/badge.svg)](https://github.com/felixdivo/ros2-easy-test/actions/workflows/python-package.yaml)

[![ros2 version](https://img.shields.io/badge/ROS2-Foxy%20Fitzroy+-green)](https://docs.ros.org/en/rolling/Releases.html)
[![python version](https://img.shields.io/badge/python-3.8+%20(matching%20the%20ROS%20version)-green)](https://devguide.python.org/versions/)

[![code style](https://img.shields.io/badge/code%20style-black-black)](https://github.com/psf/black)
[![linter](https://img.shields.io/badge/linter-ruff-black)](https://github.com/charliermarsh/ruff)

A Python test framework for [ROS2](https://ros.org/) allowing for:
- simple and expressive assertions based on message/service interactions (black box testing)
- easy integration of existing nodes and launch files
- testing of nodes implemented in any programming language (C++, Python, ...)
- works with and without tools like `colcon test` and `pytest`
- is minimalistic and has [very few dependencies](https://github.com/felixdivo/ros2-easy-test/blob/main/pyproject.toml)
- is tested, used in practice, documented, and maintained

## Installation

At the moment, you can run the following to install this package.
```shell
pip install git+git://github.com/felixdivo/ros2-easy-test
```
In the future, we intend to publish this repository to be easily installed with rosdep and via PyPI.

## Examples

The following two examples show off the usage of the Python decorators `@with_single_node` and `@with_launch_file`, which provide the core functionality of this package.
To get a better grasp of their inner workings, have a look at their implementation [here](ros2_easy_test/decorators.py).
Besides the simple examples here, you can embed everything in `unittest.TestCase` as well. 
To check out how, have a look at the provided [tests/](tests/) for some advanced examples.

### Testing a Node

Simple settings where a single node shall be tested can make use of the decorator `@with_single_node` as in the following example.

```python
from ros2_easy_test import ROS2TestEnvironment, with_launch_file, with_single_node
from my_nodes import Talker
from std_msgs.msg import String

@with_single_node(Talker, watch_topics={"/chatter": String})
def test_simple_publisher(env: ROS2TestEnvironment) -> None:
    response: String = env.assert_message_published("/chatter", timeout=5)
    assert response.data == "Hello World: 0"
```

You can optionally provide more parameters to the test setting, i.e., additionally pass `parameters={"some.thing": 30.2}` to the decorator.
The argument of the test function receiving the `ROS2TestEnvironment` *must* be named `env`.

### Testing a Launch File

For more complex scenarios involving multiple nodes using a launch file (both nodes and launch file being implemented in [any language supported by ROS2](https://docs.ros.org/en/rolling/How-To-Guides/Launch-file-different-formats.html)), the `@with_launch_file` decorator can be used.

```python
@with_launch_file(
    "example_launch_file.yaml",
    watch_topics={"/some/interesting/response": ColorRGBA},
)
def test_simple_update_launch_file(env: ROS2TestEnvironment) -> None:
    env.publish("/topic/for/node_input", ColorRGBA(r=0.5, g=0.2, b=0.9, a=1.0))
    response_color = env.assert_message_published("/some/interesting/response")
    assert response_color.r == 0.5
```

You can also pass the literal launch file contents as a `str` instead of a path like `"example_launch_file.yaml"`.
The argument of the test function receiving the `ROS2TestEnvironment` *must* be named `env`.

Note that, however, this method is much slower than the one above. 
One reason for this is the requirement of a fixed warm-up time for the nodes to be started. 
This is because the test environment has to wait for the nodes to be ready before it can start listening for messages.

## Usage

### How you can interact with the node(s)

Using `ROS2TestEnvironment`, you can call:
- `publish(topic: str, message: RosMessage) -> None`
- `listen_for_messages(topic: str, time_span: float) -> List[RosMessage]`
- `clear_messages(topic: str) -> None` to forget all messages that have been received so far.

Note that `ROS2TestEnvironment` is a `rclpy.node.Node` and thus has all the methods of a ROS2 node. 
As an example, you can create a service by `env.create_service(...)` and then use it with `env.call(...)`.
In addition, nothing stops you from using any other means of interacting with ROS2 that would work otherwise.

### What you can test (recommended way of obtaining messages)

Using `ROS2TestEnvironment`, you can assert:
- `assert_message_published(topic: str, timeout: float) -> RosMessage`
- `assert_no_message_published(topic: str, timeout: float) -> None`
- `assert_messages_published(topic: str, number: int, ...) -> List[RosMessage]`

Generally, you can always test that no exceptions are thrown, e.g., when nodes are initialized (see limitations below).

### Combining with other tools

Some hints:
- If you want to use [pytest markers](https://docs.pytest.org/en/7.1.x/how-to/mark.html) like `@pytest.mark.skipif(...)`, add that above (=before) the `@with_single_node(...)`/`@with_launch_file(...)` decorator and it will work just fine.
- Similarly, you can seamlessly use other tools which annotate test functions, like [hypothesis](https://hypothesis.readthedocs.io/en/latest/) or [pytest fixtures](https://docs.pytest.org/en/6.2.x/fixture.html).
  Generally, you have to be mindful of the order of the decorators here.
  The `ROS2TestEnvironment` is always added as a keyword argument called `env` to the test function.
  See `tests/demo/` for a few examples.

## Limitations, Design, and Other Projects

See [the documentation on that](https://ros2-easy-test.readthedocs.io/en/latest/design_and_limits.html).

## Contributing

You can install the development dependencies with `pip install -e ".[dev]"`. After this, you will have access to the configured formatters `black .` and `ruff check .`.

You can run the test with simply `pytest`. Coverage reports and timings will be printed on the command line, and a fresh line-by-line coverage report is in `htmlcov/index.html`.

Building the documentation is simple too:
```shell
# Install the required dependencies
pip install -e ".[doc]"

# Build the documentation
cd doc
make html
# open build/html/index.html in you browser

# You can also run a small webserver to serve the static files with
cd build/html
python -m http.server
```

## License

See [LICENSE](LICENSE).

Initially developed by [Felix Divo](https://github.com/felixdivo) at [*Sailing Team Darmstadt e. V.*](https://www.st-darmstadt.de/), a student group devoted to robotic sailing based in Darmstadt, Germany.
Thanks to [Simon Kohaut](https://github.com/simon-kohaut) for his kind and nuanced feedback.

## TODOs

<<<<<<< HEAD
- Publish docs, reference from repo/README
- Make public, spread the word
=======
- spread the word
>>>>>>> 41fe65ce
- push to PyPI
<|MERGE_RESOLUTION|>--- conflicted
+++ resolved
@@ -1,147 +1,142 @@
-# ROS2 easy-test
-
-[![PyPI version](https://img.shields.io/pypi/v/ros2-easy-test.svg)](https://pypi.org/project/ros2-easy-test/)
-[![license](https://img.shields.io/pypi/l/ros2-easy-test.svg)](https://github.com/felixdivo/ros2-easy-test/blob/main/LICENSE)
-[![CI status](https://github.com/felixdivo/ros2-easy-test/actions/workflows/python-package.yaml/badge.svg)](https://github.com/felixdivo/ros2-easy-test/actions/workflows/python-package.yaml)
-
-[![ros2 version](https://img.shields.io/badge/ROS2-Foxy%20Fitzroy+-green)](https://docs.ros.org/en/rolling/Releases.html)
-[![python version](https://img.shields.io/badge/python-3.8+%20(matching%20the%20ROS%20version)-green)](https://devguide.python.org/versions/)
-
-[![code style](https://img.shields.io/badge/code%20style-black-black)](https://github.com/psf/black)
-[![linter](https://img.shields.io/badge/linter-ruff-black)](https://github.com/charliermarsh/ruff)
-
-A Python test framework for [ROS2](https://ros.org/) allowing for:
-- simple and expressive assertions based on message/service interactions (black box testing)
-- easy integration of existing nodes and launch files
-- testing of nodes implemented in any programming language (C++, Python, ...)
-- works with and without tools like `colcon test` and `pytest`
-- is minimalistic and has [very few dependencies](https://github.com/felixdivo/ros2-easy-test/blob/main/pyproject.toml)
-- is tested, used in practice, documented, and maintained
-
-## Installation
-
-At the moment, you can run the following to install this package.
-```shell
-pip install git+git://github.com/felixdivo/ros2-easy-test
-```
-In the future, we intend to publish this repository to be easily installed with rosdep and via PyPI.
-
-## Examples
-
-The following two examples show off the usage of the Python decorators `@with_single_node` and `@with_launch_file`, which provide the core functionality of this package.
-To get a better grasp of their inner workings, have a look at their implementation [here](ros2_easy_test/decorators.py).
-Besides the simple examples here, you can embed everything in `unittest.TestCase` as well. 
-To check out how, have a look at the provided [tests/](tests/) for some advanced examples.
-
-### Testing a Node
-
-Simple settings where a single node shall be tested can make use of the decorator `@with_single_node` as in the following example.
-
-```python
-from ros2_easy_test import ROS2TestEnvironment, with_launch_file, with_single_node
-from my_nodes import Talker
-from std_msgs.msg import String
-
-@with_single_node(Talker, watch_topics={"/chatter": String})
-def test_simple_publisher(env: ROS2TestEnvironment) -> None:
-    response: String = env.assert_message_published("/chatter", timeout=5)
-    assert response.data == "Hello World: 0"
-```
-
-You can optionally provide more parameters to the test setting, i.e., additionally pass `parameters={"some.thing": 30.2}` to the decorator.
-The argument of the test function receiving the `ROS2TestEnvironment` *must* be named `env`.
-
-### Testing a Launch File
-
-For more complex scenarios involving multiple nodes using a launch file (both nodes and launch file being implemented in [any language supported by ROS2](https://docs.ros.org/en/rolling/How-To-Guides/Launch-file-different-formats.html)), the `@with_launch_file` decorator can be used.
-
-```python
-@with_launch_file(
-    "example_launch_file.yaml",
-    watch_topics={"/some/interesting/response": ColorRGBA},
-)
-def test_simple_update_launch_file(env: ROS2TestEnvironment) -> None:
-    env.publish("/topic/for/node_input", ColorRGBA(r=0.5, g=0.2, b=0.9, a=1.0))
-    response_color = env.assert_message_published("/some/interesting/response")
-    assert response_color.r == 0.5
-```
-
-You can also pass the literal launch file contents as a `str` instead of a path like `"example_launch_file.yaml"`.
-The argument of the test function receiving the `ROS2TestEnvironment` *must* be named `env`.
-
-Note that, however, this method is much slower than the one above. 
-One reason for this is the requirement of a fixed warm-up time for the nodes to be started. 
-This is because the test environment has to wait for the nodes to be ready before it can start listening for messages.
-
-## Usage
-
-### How you can interact with the node(s)
-
-Using `ROS2TestEnvironment`, you can call:
-- `publish(topic: str, message: RosMessage) -> None`
-- `listen_for_messages(topic: str, time_span: float) -> List[RosMessage]`
-- `clear_messages(topic: str) -> None` to forget all messages that have been received so far.
-
-Note that `ROS2TestEnvironment` is a `rclpy.node.Node` and thus has all the methods of a ROS2 node. 
-As an example, you can create a service by `env.create_service(...)` and then use it with `env.call(...)`.
-In addition, nothing stops you from using any other means of interacting with ROS2 that would work otherwise.
-
-### What you can test (recommended way of obtaining messages)
-
-Using `ROS2TestEnvironment`, you can assert:
-- `assert_message_published(topic: str, timeout: float) -> RosMessage`
-- `assert_no_message_published(topic: str, timeout: float) -> None`
-- `assert_messages_published(topic: str, number: int, ...) -> List[RosMessage]`
-
-Generally, you can always test that no exceptions are thrown, e.g., when nodes are initialized (see limitations below).
-
-### Combining with other tools
-
-Some hints:
-- If you want to use [pytest markers](https://docs.pytest.org/en/7.1.x/how-to/mark.html) like `@pytest.mark.skipif(...)`, add that above (=before) the `@with_single_node(...)`/`@with_launch_file(...)` decorator and it will work just fine.
-- Similarly, you can seamlessly use other tools which annotate test functions, like [hypothesis](https://hypothesis.readthedocs.io/en/latest/) or [pytest fixtures](https://docs.pytest.org/en/6.2.x/fixture.html).
-  Generally, you have to be mindful of the order of the decorators here.
-  The `ROS2TestEnvironment` is always added as a keyword argument called `env` to the test function.
-  See `tests/demo/` for a few examples.
-
-## Limitations, Design, and Other Projects
-
-See [the documentation on that](https://ros2-easy-test.readthedocs.io/en/latest/design_and_limits.html).
-
-## Contributing
-
-You can install the development dependencies with `pip install -e ".[dev]"`. After this, you will have access to the configured formatters `black .` and `ruff check .`.
-
-You can run the test with simply `pytest`. Coverage reports and timings will be printed on the command line, and a fresh line-by-line coverage report is in `htmlcov/index.html`.
-
-Building the documentation is simple too:
-```shell
-# Install the required dependencies
-pip install -e ".[doc]"
-
-# Build the documentation
-cd doc
-make html
-# open build/html/index.html in you browser
-
-# You can also run a small webserver to serve the static files with
-cd build/html
-python -m http.server
-```
-
-## License
-
-See [LICENSE](LICENSE).
-
-Initially developed by [Felix Divo](https://github.com/felixdivo) at [*Sailing Team Darmstadt e. V.*](https://www.st-darmstadt.de/), a student group devoted to robotic sailing based in Darmstadt, Germany.
-Thanks to [Simon Kohaut](https://github.com/simon-kohaut) for his kind and nuanced feedback.
-
-## TODOs
-
-<<<<<<< HEAD
-- Publish docs, reference from repo/README
-- Make public, spread the word
-=======
-- spread the word
->>>>>>> 41fe65ce
-- push to PyPI
+# ROS2 easy-test
+
+[![PyPI version](https://img.shields.io/pypi/v/ros2-easy-test.svg)](https://pypi.org/project/ros2-easy-test/)
+[![license](https://img.shields.io/pypi/l/ros2-easy-test.svg)](https://github.com/felixdivo/ros2-easy-test/blob/main/LICENSE)
+[![CI status](https://github.com/felixdivo/ros2-easy-test/actions/workflows/python-package.yaml/badge.svg)](https://github.com/felixdivo/ros2-easy-test/actions/workflows/python-package.yaml)
+
+[![ros2 version](https://img.shields.io/badge/ROS2-Foxy%20Fitzroy+-green)](https://docs.ros.org/en/rolling/Releases.html)
+[![python version](https://img.shields.io/badge/python-3.8+%20(matching%20the%20ROS%20version)-green)](https://devguide.python.org/versions/)
+
+[![code style](https://img.shields.io/badge/code%20style-black-black)](https://github.com/psf/black)
+[![linter](https://img.shields.io/badge/linter-ruff-black)](https://github.com/charliermarsh/ruff)
+
+A Python test framework for [ROS2](https://ros.org/) allowing for:
+- simple and expressive assertions based on message/service interactions (black box testing)
+- easy integration of existing nodes and launch files
+- testing of nodes implemented in any programming language (C++, Python, ...)
+- works with and without tools like `colcon test` and `pytest`
+- is minimalistic and has [very few dependencies](https://github.com/felixdivo/ros2-easy-test/blob/main/pyproject.toml)
+- is tested, used in practice, documented, and maintained
+
+## Installation
+
+At the moment, you can run the following to install this package.
+```shell
+pip install git+git://github.com/felixdivo/ros2-easy-test
+```
+In the future, we intend to publish this repository to be easily installed with rosdep and via PyPI.
+
+## Examples
+
+The following two examples show off the usage of the Python decorators `@with_single_node` and `@with_launch_file`, which provide the core functionality of this package.
+To get a better grasp of their inner workings, have a look at their implementation [here](ros2_easy_test/decorators.py).
+Besides the simple examples here, you can embed everything in `unittest.TestCase` as well. 
+To check out how, have a look at the provided [tests/](tests/) for some advanced examples.
+
+### Testing a Node
+
+Simple settings where a single node shall be tested can make use of the decorator `@with_single_node` as in the following example.
+
+```python
+from ros2_easy_test import ROS2TestEnvironment, with_launch_file, with_single_node
+from my_nodes import Talker
+from std_msgs.msg import String
+
+@with_single_node(Talker, watch_topics={"/chatter": String})
+def test_simple_publisher(env: ROS2TestEnvironment) -> None:
+    response: String = env.assert_message_published("/chatter", timeout=5)
+    assert response.data == "Hello World: 0"
+```
+
+You can optionally provide more parameters to the test setting, i.e., additionally pass `parameters={"some.thing": 30.2}` to the decorator.
+The argument of the test function receiving the `ROS2TestEnvironment` *must* be named `env`.
+
+### Testing a Launch File
+
+For more complex scenarios involving multiple nodes using a launch file (both nodes and launch file being implemented in [any language supported by ROS2](https://docs.ros.org/en/rolling/How-To-Guides/Launch-file-different-formats.html)), the `@with_launch_file` decorator can be used.
+
+```python
+@with_launch_file(
+    "example_launch_file.yaml",
+    watch_topics={"/some/interesting/response": ColorRGBA},
+)
+def test_simple_update_launch_file(env: ROS2TestEnvironment) -> None:
+    env.publish("/topic/for/node_input", ColorRGBA(r=0.5, g=0.2, b=0.9, a=1.0))
+    response_color = env.assert_message_published("/some/interesting/response")
+    assert response_color.r == 0.5
+```
+
+You can also pass the literal launch file contents as a `str` instead of a path like `"example_launch_file.yaml"`.
+The argument of the test function receiving the `ROS2TestEnvironment` *must* be named `env`.
+
+Note that, however, this method is much slower than the one above. 
+One reason for this is the requirement of a fixed warm-up time for the nodes to be started. 
+This is because the test environment has to wait for the nodes to be ready before it can start listening for messages.
+
+## Usage
+
+### How you can interact with the node(s)
+
+Using `ROS2TestEnvironment`, you can call:
+- `publish(topic: str, message: RosMessage) -> None`
+- `listen_for_messages(topic: str, time_span: float) -> List[RosMessage]`
+- `clear_messages(topic: str) -> None` to forget all messages that have been received so far.
+
+Note that `ROS2TestEnvironment` is a `rclpy.node.Node` and thus has all the methods of a ROS2 node. 
+As an example, you can create a service by `env.create_service(...)` and then use it with `env.call(...)`.
+In addition, nothing stops you from using any other means of interacting with ROS2 that would work otherwise.
+
+### What you can test (recommended way of obtaining messages)
+
+Using `ROS2TestEnvironment`, you can assert:
+- `assert_message_published(topic: str, timeout: float) -> RosMessage`
+- `assert_no_message_published(topic: str, timeout: float) -> None`
+- `assert_messages_published(topic: str, number: int, ...) -> List[RosMessage]`
+
+Generally, you can always test that no exceptions are thrown, e.g., when nodes are initialized (see limitations below).
+
+### Combining with other tools
+
+Some hints:
+- If you want to use [pytest markers](https://docs.pytest.org/en/7.1.x/how-to/mark.html) like `@pytest.mark.skipif(...)`, add that above (=before) the `@with_single_node(...)`/`@with_launch_file(...)` decorator and it will work just fine.
+- Similarly, you can seamlessly use other tools which annotate test functions, like [hypothesis](https://hypothesis.readthedocs.io/en/latest/) or [pytest fixtures](https://docs.pytest.org/en/6.2.x/fixture.html).
+  Generally, you have to be mindful of the order of the decorators here.
+  The `ROS2TestEnvironment` is always added as a keyword argument called `env` to the test function.
+  See `tests/demo/` for a few examples.
+
+## Limitations, Design, and Other Projects
+
+See [the documentation on that](https://ros2-easy-test.readthedocs.io/en/latest/design_and_limits.html).
+
+## Contributing
+
+You can install the development dependencies with `pip install -e ".[dev]"`. After this, you will have access to the configured formatters `black .` and `ruff check .`.
+
+You can run the test with simply `pytest`. Coverage reports and timings will be printed on the command line, and a fresh line-by-line coverage report is in `htmlcov/index.html`.
+
+Building the documentation is simple too:
+```shell
+# Install the required dependencies
+pip install -e ".[doc]"
+
+# Build the documentation
+cd doc
+make html
+# open build/html/index.html in you browser
+
+# You can also run a small webserver to serve the static files with
+cd build/html
+python -m http.server
+```
+
+## License
+
+See [LICENSE](LICENSE).
+
+Initially developed by [Felix Divo](https://github.com/felixdivo) at [*Sailing Team Darmstadt e. V.*](https://www.st-darmstadt.de/), a student group devoted to robotic sailing based in Darmstadt, Germany.
+Thanks to [Simon Kohaut](https://github.com/simon-kohaut) for his kind and nuanced feedback.
+
+## TODOs
+
+- spread the word
+- push to PyPI